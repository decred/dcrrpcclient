language: go
go:
<<<<<<< HEAD
  - 1.5.3
  - 1.6
sudo: false
before_install:
  - gotools=golang.org/x/tools
install:
  - go get -d -t -v ./...
  - go get -v $gotools/cmd/cover
=======
  - 1.6.3
  - 1.7
sudo: false
install:
  - go get -d -t -v ./...
  - go get -v golang.org/x/tools/cmd/cover
>>>>>>> b89c91b9
  - go get -v github.com/bradfitz/goimports
  - go get -v github.com/golang/lint/golint
script:
  - export PATH=$PATH:$HOME/gopath/bin
  - ./goclean.sh<|MERGE_RESOLUTION|>--- conflicted
+++ resolved
@@ -1,22 +1,11 @@
 language: go
 go:
-<<<<<<< HEAD
-  - 1.5.3
-  - 1.6
-sudo: false
-before_install:
-  - gotools=golang.org/x/tools
-install:
-  - go get -d -t -v ./...
-  - go get -v $gotools/cmd/cover
-=======
   - 1.6.3
   - 1.7
 sudo: false
 install:
   - go get -d -t -v ./...
   - go get -v golang.org/x/tools/cmd/cover
->>>>>>> b89c91b9
   - go get -v github.com/bradfitz/goimports
   - go get -v github.com/golang/lint/golint
 script:
